
from astropy.coordinates import SkyCoord, search_around_sky
from astropy.table import Table, hstack, vstack
from astropy import units as u

from matplotlib.patches import Ellipse

import glob
import logging
import numpy as np
import os.path
import sys


class Catalog(Table):

    """This class contains a catalog of objects.

    Inherits from :class:`astropy.table.Table`.

    """

    def __init__(self, *args, **kwargs):
        super(Catalog, self).__init__(*args, **kwargs)
        self._logger = logging.getLogger(__name__)
        if self.colnames.count('ra') != 0:
            self.rename_column('ra', 'RA')
        if self.colnames.count('dec') != 0:
            self.rename_column('dec', 'DEC')
        if self.colnames.count('z') != 0:
            self.rename_column('z', 'Z')
        self.masked_invalid()

    @classmethod
    def from_sources(cls, sources, fmt='default'):
        """Construct a catalog from a list of source objects.
        The new catalog will contain all data stored in the primary headers
        and in the tables extensions of the sources:
        
        * a column by header fits
        * two columns by magnitude band:
          [BAND] [BAND]_ERR
        * two or three columns by redshfit: 
           Z_[Z_DESC], Z_[Z_DESC]_ERR or
           Z_[Z_DESC], Z_[Z_DESC]_MIN and Z_[Z_DESC]_MAX
        * several columns for each line information
        These columns depend of the format.
        By default the columns names are created around unique LINE name
        [LINE]_[lines_colname].
        But it is possible to use a working format.
        [lines_colname]_xxx
        where xxx is the number of lines present in each source.
        

        Parameters
        ----------
        sources : list< :class:`mpdaf.sdetect.Source` >
                  List of :class:`mpdaf.sdetect.Source` objects
        fmt : string 'working'|'default'
              Format of the catalog
              The format differs for the LINES table.
        """
        invalid = {type(1): -9999, np.int_: -9999,
                   type(1.0): np.nan, np.float_: np.nan,
                   type('1'): '', np.str_: '',
                   type(False): -9999, np.bool_: -9999}
        #invalid = {type(1): np.ma.masked_array([-9999], mask=[1], fill_value=-9999), type(1.0): np.ma.masked_array([np.nan], mask=[1], fill_value=np.nan), type('1'): '', type(False): -1}
        # union of all headers keywords without mandatory FITS keywords

        h = sources[0].header
        d = dict(zip(h.keys(), [type(v) for v in h.values()]))
        for source in sources[1:]:
            h = source.header
            d.update(dict(zip(h.keys(), [type(v) for v in h.values()])))
        d = {key: value for key, value in d.items() if key not in [
            'SIMPLE', 'BITPIX', 'NAXIS', 'EXTEND', 'DATE', 'AUTHOR']}
        names_hdr = d.keys()
        dtype_hdr = d.values()
        # sort mandatory keywords
        index = names_hdr.index('ID')
        names_hdr.insert(0, names_hdr.pop(index))
        dtype_hdr.insert(0, dtype_hdr.pop(index))
        index = names_hdr.index('RA')
        names_hdr.insert(1, names_hdr.pop(index))
        dtype_hdr.insert(1, dtype_hdr.pop(index))
        index = names_hdr.index('DEC')
        names_hdr.insert(2, names_hdr.pop(index))
        dtype_hdr.insert(2, dtype_hdr.pop(index))
        index = names_hdr.index('ORIGIN')
        names_hdr.insert(3, names_hdr.pop(index))
        dtype_hdr.insert(3, dtype_hdr.pop(index))
        index = names_hdr.index('ORIGIN_V')
        names_hdr.insert(4, names_hdr.pop(index))
        dtype_hdr.insert(4, dtype_hdr.pop(index))
        index = names_hdr.index('CUBE')
        names_hdr.insert(5, names_hdr.pop(index))
        dtype_hdr.insert(5, dtype_hdr.pop(index))

        # magnitudes
        lmag = [len(source.mag) for source in sources if source.mag is not None]
        if len(lmag) != 0:
            names_mag = list(set(np.concatenate([source.mag['BAND'].data.data for source in sources
                                                 if source.mag is not None])))
            names_mag += ['%s_ERR' % mag for mag in names_mag]
            names_mag.sort()
        else:
            names_mag = []

        # redshifts
        lz = [len(source.z) for source in sources if source.z is not None]
        if len(lz) != 0:
            names_z = list(set(np.concatenate([source.z['Z_DESC'].data.data for source in sources
                                               if source.z is not None])))
            names_z = ['Z_%s' % z for z in names_z]
            colnames = list(set(np.concatenate([source.z.colnames for source in sources if source.z is not None])))
            if 'Z_ERR' in colnames:
                names_err = ['%s_ERR' % z for z in names_z]
            else:
                names_err = []
            if 'Z_MIN' in colnames:
                names_min = ['%s_MIN' % z for z in names_z]
                names_max = ['%s_MAX' % z for z in names_z]
            else:
                names_min = []
                names_max = []
            names_z += names_err
            names_z += names_min
            names_z += names_max
            names_z.sort()
        else:
            names_z = []

        # lines
        llines = [len(source.lines) for source in sources if source.lines is not None]
        if len(llines) == 0:
            names_lines = []
            dtype_lines = []
        else:
            if fmt == 'default':
                names_lines = []
                d = {}
                unit = {}
                for source in sources:
                    if source.lines is not None and 'LINE' in source.lines.colnames:
                        colnames = source.lines.colnames
                        colnames.remove('LINE')

                        for col in colnames:
                            d[col] = source.lines.dtype[col]
                            unit[col] = source.lines[col].unit

                        for line, mask in zip(source.lines['LINE'].data.data, source.lines['LINE'].data.mask):
                            if not mask:
                                names_lines += ['%s_%s'%(line,col) for col in colnames]

                names_lines = list(set(np.concatenate([names_lines])))
                names_lines.sort()
                dtype_lines = [d['_'.join(name.split('_')[1:])] for name in names_lines]
                units_lines = [unit['_'.join(name.split('_')[1:])] for name in names_lines]
            elif fmt == 'working':
                lmax = max(llines)
                d = {}
                unit = {}
                for source in sources:
                    if source.lines is not None:
                        for col in source.lines.colnames:
                            d[col] = source.lines.dtype[col]
                            unit[col] = source.lines[col].unit
                if lmax == 1:
                    names_lines = sorted(d)
                    dtype_lines = [d[key] for key in sorted(d)]
                    units_lines = [unit[key] for key in sorted(d)]
                else:
                    names_lines = []
                    inames_lines = sorted(d)
                    for i in range(1, lmax + 1):
                        names_lines += [col + '%03d' % i for col in inames_lines]
                    dtype_lines = [d[key] for key in sorted(d)] * lmax
                    units_lines = [unit[key] for key in sorted(d)] * lmax
            else:
                raise IOError('Catalog creation: invalid format. It must be dafault or working.')


        data_rows = []
        for source in sources:
            # header
            h = source.header
            keys = h.keys()
            row = []
            for key,typ in zip(names_hdr, dtype_hdr):
                if typ==type('1'):
                    row += ['%s'%h[key] if key in keys else invalid[typ]]
                else:
                    row += [h[key] if key in keys else invalid[typ]]

            # magnitudes
            if len(lmag) != 0:
                if source.mag is None:
                    row += [np.nan for key in names_mag]
                else:
                    keys = source.mag['BAND']
                    for key in names_mag:
                        if key in keys:
                            row += [source.mag['MAG'][source.mag['BAND'] == key].data.data[0]]
                        elif key[-4:] == '_ERR' and key[:-4] in keys:
                            row += [source.mag['MAG_ERR'][source.mag['BAND'] == key[:-4]].data.data[0]]
                        else:
                            row += [np.nan]
            # redshifts
            if len(lz) != 0:
                if source.z is None:
                    row += [np.nan for key in names_z]
                else:
                    keys = source.z['Z_DESC']
                    for key in names_z:
                        key = key[2:]
                        if key in keys:
                            row += [source.z['Z'][source.z['Z_DESC'] == key].data.data[0]]
                        elif key[-4:] == '_MAX' and key[:-4] in keys:
                            row += [source.z['Z_MAX'][source.z['Z_DESC'] == key[:-4]].data.data[0]]
                        elif key[-4:] == '_MIN' and key[:-4] in keys:
                            row += [source.z['Z_MIN'][source.z['Z_DESC'] == key[:-4]].data.data[0]]
                        elif key[-4:] == '_ERR' and key[:-4] in keys:
                            row += [source.z['Z_ERR'][source.z['Z_DESC'] == key[:-4]].data.data[0]]
                        else:
                            row += [np.nan]
            # lines
            if len(llines) != 0:
                if source.lines is None:
                    for typ in dtype_lines:
                        row += [invalid[typ.type]]
                    #row += [None for key in names_lines]
                else:
                    if fmt=='default':
                        for name, typ in zip(names_lines, dtype_lines):
                            colname = '_'.join(name.split('_')[1:])
                            line = name.split('_')[0]
                            if 'LINE' in source.lines.colnames and \
                               colname in source.lines.colnames and \
                               line in source.lines['LINE'].data.data:
                                row += [source.lines[colname][source.lines['LINE'] == line].data.data[0]]
                            else:
                                row += [invalid[typ.type]]
                    elif fmt=='working':
                        keys = source.lines.colnames
                        if lmax == 1:
                            row += [source.lines[key][0] if key in keys else invalid[typ.type] for key,typ in zip(names_lines, dtype_lines)]
                        else:
                            try:
                                subtab1 = source.lines[source.lines['LINE'] != ""]
                                subtab2 = source.lines[source.lines['LINE'] == ""]
                                lines = vstack([subtab1, subtab2])
                            except:
                                lines = source.lines
                            n = len(lines)
                            for key, typ in zip(names_lines, dtype_lines):
                                if key[:-3] in keys and int(key[-3:]) <= n:
                                    row += [lines[key[:-3]][int(key[-3:]) - 1]]
                                else:
                                    row += [invalid[typ.type]]
                    else:
                        pass

            # final row
            data_rows.append(row)

        dtype = dtype_hdr

        # magnitudes
        if len(lmag) != 0:
            dtype += ['f8' for i in range(len(names_mag))]
        # redshifts
        if len(lz) != 0:
            dtype += ['f8' for i in range(len(names_z))]
        # lines
        if len(llines) != 0:
            dtype += dtype_lines

        # create Table
        names = names_hdr + names_mag + names_z + names_lines

        t = cls(rows=data_rows, names=names, masked=True, dtype=dtype)

        # format
        t['ID'].format = '%d'
        t['RA'].format = '%.7f'
        t['RA'].unit = u.deg
        t['DEC'].format = '%.7f'
        t['DEC'].unit = u.deg
        for names in names_z:
            t[names].format = '%.6f'
        for names, unit in zip(names_lines, units_lines):
            t[names].unit = unit
            if names[:4] == 'LBDA':
                t[names].format = '%0.2f'
            if names[:4] == 'FLUX':
                t[names].format = '%0.4f'
<<<<<<< HEAD

        # mask nan
        for col in t.colnames:
            try:
                t[col] = np.ma.masked_invalid(t[col])
#                 t[col] = np.ma.masked_equal(t[col], None)
#                 t[col] = np.ma.masked_equal(t[col], 'None')
                t[col] = np.ma.masked_equal(t[col], -9999)
                t[col] = np.ma.masked_equal(t[col], np.nan)
                t[col] = np.ma.masked_equal(t[col], '')
            except:
                pass

=======
            
>>>>>>> 5836ff6a
        return t

    @classmethod
    def from_path(cls, path, fmt='default'):
        """Create a Catalog object from the path of a directory containing source files

        Parameters
        ----------
        path : string
               Directory containing Source files
        """
        logger = logging.getLogger(__name__)

        if not os.path.exists(path):
            raise IOError("Invalid path: {0}".format(path))

        from .source import Source

        slist = []
        filenames = []
        files = glob.glob(path+'/*.fits')
        n = len(files)

        logger.info('Building catalog from path %s'%path)

        for f in files:
            try:
                slist.append(Source._light_from_file(f))
                filenames.append(os.path.basename(f))
            except:
                logger.warning('source %s not loaded'%f)
            sys.stdout.write("\r\x1b[K %i%%"%(100*len(filenames)/n))
            sys.stdout.flush()

        #output = ""
        sys.stdout.write("\r\x1b[K ")
        sys.stdout.flush()

        t = cls.from_sources(slist, fmt)
        t['FILENAME'] = filenames

        return t

    def masked_invalid(self):
        """Mask where invalid values occur (NaNs or infs or -9999 or '').
        """
        for col in self.colnames:
            try:
                self[col] = np.ma.masked_invalid(self[col])
                self[col] = np.ma.masked_equal(self[col], -9999)
            except:
                pass

    def match(self, cat2, radius=1):
        """Match elements of the current catalog with an other (in RA, DEC).

        Parameters
        ----------
        cat2   : astropy.Table
                 Catalog to match
        radius : float
                 Matching size in arcsec

        Returns
        -------
        match, nomatch, nomatch2 : astropy.Table, astropy.Table, astropy.Table

                                   1- match table of matched elements in RA,DEC

                                   2- sub-table of non matched elements of the current catalog

                                   3- sub-table of non matched elements of the catalog cat2
        """
        coord1 = SkyCoord(zip(self['RA'],self['DEC']), unit=(u.degree,u.degree))
        coord2 = SkyCoord(zip(cat2['RA'],cat2['DEC']), unit=(u.degree,u.degree))
        id1, id2, d2d, d3d = search_around_sky(coord1, coord2, radius * u.arcsec)
        id1_notin_2 = np.in1d(range(len(self)), id1, invert=True)
        id2_notin_1 = np.in1d(range(len(cat2)), id2, invert=True)
        self._logger.info('Cat1 Nelt %d Match %d Not Matched %d'\
                         % (len(self), len(id1), len(self[id1_notin_2])))
        self._logger.info('Cat2 Nelt %d Match %d Not Matched %d'\
                         % (len(cat2), len(id2), len(cat2[id2_notin_1])))
        match = hstack([self[id1], cat2[id2]])
        nomatch = self[id1_notin_2]
        nomatch2 = cat2[id2_notin_1]
        return match, nomatch, nomatch2

    def select(self, wcs, ra='RA', dec='DEC'):
        """Select all sources from catalog which are inside the WCS of image
        and return a new catalog.

        Parameters
        ----------
        wcs : :class:`mpdaf.obj.WCS`
              Image WCS
        ra  : string
              Name of the column that contains RA values in degrees
        dec : string
              Name of the column that contains DEC values in degrees

        Returns
        -------
        out : :class:`mpdaf.sdetect.Catalog`
        """
        ksel = []
        for k, src in enumerate(self):
            cen = wcs.sky2pix([src[dec], src[ra]], unit=u.deg)[0]
            if cen[0] >= 0 and cen[0] <= wcs.naxis1 and cen[1] >= 0 \
                    and cen[1] <= wcs.naxis2:
                ksel.append(k)
        return self[ksel]

    def plot_symb(self, ax, wcs, ra='RA', dec='DEC',
                  symb=0.4, col='k', alpha=1.0, **kwargs):
        """This function plots the sources location from the catalog

        Parameters
        ----------
        ax  : matplotlib.axes._subplots.AxesSubplot
              Matplotlib axis instance (eg ax = fig.add_subplot(2,3,1)).
        wcs : :class:`mpdaf.obj.WCS`
              Image WCS
        ra  : string
              Name of the column that contains RA values (in degrees)
        dec : string
              Name of the column that contains DEC values (in degrees)
        symb : list or string or float

               - List of 3 columns names containing FWHM1,
                 FWHM2 and ANGLE values to define the ellipse of each source.
               - Column name containing value that will be used
                 to define the circle size of each source.
               - float in the case of circle with constant size in arcsec

        col : string
              Symbol color.
        alpha : float
                Symbol transparency
        kwargs : matplotlib.artist.Artist
                 kwargs can be used to set additional plotting properties.

        """
        if type(symb) in [list, tuple] and len(symb) == 3:
            stype = 'ellipse'
            fwhm1, fwhm2, angle = symb
        elif type(symb) is str:
            stype = 'circle'
            fwhm = symb
        elif type(symb) in [int, float]:
            stype = 'fix'
            size = symb
        else:
            raise IOError('wrong symbol')

        if ra not in self.colnames:
            raise IOError('column %s not found in catalog' % ra)
        if dec not in self.colnames:
            raise IOError('column %s not found in catalog' % dec)

        step = wcs.get_step(unit=u.arcsec)
        for src in self:
            cen = wcs.sky2pix([src[dec], src[ra]], unit=u.deg)[0]
            if stype == 'ellipse':
                f1 = src[fwhm1] / step[0]  # /cos(dec) ?
                f2 = src[fwhm2] / step[1]
                pa = src[angle] * 180 / np.pi
            elif stype == 'circle':
                f1 = src[fwhm] / step[0]
                f2 = f1
                pa = 0
            elif stype == 'fix':
                f1 = size / step[0]
                f2 = f1
                pa = 0
            ell = Ellipse((cen[1], cen[0]), 2 * f1, 2 * f2, pa, fill=False)
            ax.add_artist(ell)
            ell.set_clip_box(ax.bbox)
            ell.set_alpha(alpha)
            ell.set_edgecolor(col)

    def plot_id(self, ax, wcs, iden='ID', ra='RA', dec='DEC',
                symb=0.2, alpha=0.5, col='k', **kwargs):
        """ This function displays the id of the catalog

        Parameters
        ----------
        ax : matplotlib.axes._subplots.AxesSubplot
             Matplotlib axis instance (eg ax = fig.add_subplot(2,3,1)).
        wcs : :class:`mpdaf.obj.WCS`
              Image WCS
        iden : string
               Name of the column that contains ID values
        ra  : string
              Name of the column that contains RA values
        dec : string
              Name of the column that contains DEC values
        symb : float
               Size of the circle in arcsec
        col : string
              Symbol color.
        alpha : float
                Symbol transparency
        kwargs : matplotlib.artist.Artist
                 kwargs can be used to set additional plotting properties.

        """
        if ra not in self.colnames:
            raise IOError('column %s not found in catalog' % ra)
        if dec not in self.colnames:
            raise IOError('column %s not found in catalog' % dec)
        if iden not in self.colnames:
            raise IOError('column %s not found in catalog' % iden)

        cat = self.select(wcs)
        size = 2 * symb / wcs.get_step(unit=u.arcsec)[0]
        for src in cat:
            cen = wcs.sky2pix([src[dec], src[ra]], unit=u.deg)[0]
            ax.text(cen[1], cen[0] + size, src[iden], ha='center', color=col,
                    **kwargs)
            ell = Ellipse((cen[1], cen[0]), size, size, 0, fill=False)
            ax.add_artist(ell)
            ell.set_clip_box(ax.bbox)
            ell.set_alpha(alpha)
            ell.set_edgecolor(col)<|MERGE_RESOLUTION|>--- conflicted
+++ resolved
@@ -295,23 +295,6 @@
                 t[names].format = '%0.2f'
             if names[:4] == 'FLUX':
                 t[names].format = '%0.4f'
-<<<<<<< HEAD
-
-        # mask nan
-        for col in t.colnames:
-            try:
-                t[col] = np.ma.masked_invalid(t[col])
-#                 t[col] = np.ma.masked_equal(t[col], None)
-#                 t[col] = np.ma.masked_equal(t[col], 'None')
-                t[col] = np.ma.masked_equal(t[col], -9999)
-                t[col] = np.ma.masked_equal(t[col], np.nan)
-                t[col] = np.ma.masked_equal(t[col], '')
-            except:
-                pass
-
-=======
-            
->>>>>>> 5836ff6a
         return t
 
     @classmethod
